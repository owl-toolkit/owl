--- conflicted
+++ resolved
@@ -31,13 +31,7 @@
  * - Due to the implementation of all operations, variable numbers increase while descending the
  *   tree of a particular node. */
 @SuppressWarnings({"PMD.GodClass"})
-<<<<<<< HEAD
-public final class BddImpl extends NodeTable implements Bdd {
-  /* Implementation notes: Many of the methods are practically copy-paste of each other except for
-   * a few variables, as the structure of BDD algorithms is the same for most of the operations. */
-=======
 class BddImpl extends NodeTable implements Bdd {
->>>>>>> 9b49e0af
   private static final int TRUE_NODE = 1;
   private static final int FALSE_NODE = 0;
   private final BddCache cache;
@@ -81,14 +75,10 @@
     for (final int variableNode : variableNodes) {
       assert isNodeValidOrRoot(variableNode);
       assert isNodeRoot(variableNode) || getVariable(variableNode) < variableNodes.length;
-<<<<<<< HEAD
       if (!isNodeSaturated(variableNode)) {
         pushToWorkStack(variableNode);
         elements++;
       }
-=======
-      pushToWorkStack(variableNode);
->>>>>>> 9b49e0af
     }
 
     final int result = composeRecursive(node, variableNodes);
@@ -344,15 +334,9 @@
     }
     // TODO Caches
     final int lowCompose = pushToWorkStack(composeRecursive((int) getLowFromStore(nodeStore),
-<<<<<<< HEAD
-            variableNodes));
-    final int highCompose = pushToWorkStack(composeRecursive((int) getHighFromStore(nodeStore),
-            variableNodes));
-=======
         variableNodes));
     final int highCompose = pushToWorkStack(composeRecursive((int) getHighFromStore(nodeStore),
         variableNodes));
->>>>>>> 9b49e0af
     final int resultNode = ifThenElse(variableNodes[nodeVariable], highCompose, lowCompose);
     popWorkStack(2);
     return resultNode;
