--- conflicted
+++ resolved
@@ -47,10 +47,7 @@
         }
 
         deref(env, ltlParser);
-<<<<<<< HEAD
-=======
 
->>>>>>> ed5b9b95
     }
 
     template<typename... Args>
